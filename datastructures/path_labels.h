/*
 * Licensed under MIT License.
 * Author: Patrick Steil
 */

#pragma once

#ifdef __GNUC__
#define PREFETCH(addr) __builtin_prefetch(addr)
#else
#define PREFETCH(addr)
#endif

#include <algorithm>
#include <array>
#include <cassert>
#include <chrono>
#include <cstdint>
#include <fstream>
#include <iostream>
#include <limits>
#include <mutex>
#include <sstream>
#include <string>
#include <tuple>
#include <vector>

#include "csv_status_log.h"
#include "spinlock.h"
#include "types.h"
#include "utils.h"

// Represents a hub in a path with a unique id and position.
struct PathHub {
  std::uint16_t path_id;
  std::uint16_t path_pos;

  PathHub() : path_id(-1), path_pos(-1) {}

  PathHub(std::uint16_t pid, std::uint16_t pos) : path_id(pid), path_pos(pos) {}

  std::uint16_t getPath() const { return path_id; }
  std::uint16_t getPathPos() const { return path_pos; }

  bool isOnSamePath(const PathHub &other) const {
    return (path_id == other.getPath());
  }

  bool isReachable(const PathHub &other) const {
    return (path_id == other.getPath() && path_pos <= other.getPathPos());
  }

  auto operator<=>(const PathHub &) const = default;
};

// Holds a vector of PathHub entries.
struct PathLabel {
  std::vector<PathHub> hubs;

  PathLabel() = default;

  explicit PathLabel(const std::vector<PathHub> &init_hubs) : hubs(init_hubs) {}

  explicit PathLabel(std::vector<PathHub> &&init_hubs)
      : hubs(std::move(init_hubs)) {}

  PathLabel(const PathLabel &other) = default;
  PathLabel &operator=(const PathLabel &other) = default;
  PathLabel &operator=(PathLabel &&other) noexcept = default;

  PathHub &operator[](size_t index) {
    assert(index < hubs.size() && "Index out of bounds in PathLabel");
    return hubs[index];
  }
  const PathHub &operator[](size_t index) const {
    assert(index < hubs.size() && "Index out of bounds in PathLabel");
    return hubs[index];
  }

  size_t size() const { return hubs.size(); }
  bool empty() const { return hubs.empty(); }
  void push_back(const PathHub &label) { hubs.push_back(label); }
  void emplace_back(const std::uint16_t path_id, const std::uint16_t path_pos) {
    hubs.emplace_back(path_id, path_pos);
  }

  void sort() { std::sort(hubs.begin(), hubs.end()); }

  auto begin() { return hubs.begin(); }
  auto end() { return hubs.end(); }
  auto begin() const { return hubs.begin(); }
  auto end() const { return hubs.end(); }

  void clear() { hubs.clear(); }

  template <typename Func>
  auto doForAllHubs(Func &&func) const {
    for (const auto &hub : hubs) {
      func(hub);
    }
  }
};

// class ThreadSafePathLabel {
//  public:
//   std::vector<PathHub> hubs;
//   mutable std::mutex m;

//   ThreadSafePathLabel() = default;

//   explicit ThreadSafePathLabel(const std::vector<PathHub>& init_hubs)
//       : hubs(init_hubs) {}

//   explicit ThreadSafePathLabel(std::vector<PathHub>&& init_hubs)
//       : hubs(std::move(init_hubs)) {}

//   ThreadSafePathLabel(const ThreadSafePathLabel& other) {
//     std::lock_guard<std::mutex> lock(other.m);
//     hubs = other.hubs;
//   }

//   ThreadSafePathLabel& operator=(const ThreadSafePathLabel& other) {
//     if (this != &other) {
//       std::scoped_lock lock(m, other.m);
//       hubs = other.hubs;
//     }
//     return *this;
//   }

//   ThreadSafePathLabel(ThreadSafePathLabel&& other) noexcept {
//     std::lock_guard<std::mutex> lock(other.m);
//     hubs = std::move(other.hubs);
//   }

//   ThreadSafePathLabel& operator=(ThreadSafePathLabel&& other) noexcept {
//     if (this != &other) {
//       std::scoped_lock lock(m, other.m);
//       hubs = std::move(other.hubs);
//     }
//     return *this;
//   }

//   PathHub get(size_t index) const {
//     std::lock_guard<std::mutex> lock(m);
//     assert(index < hubs.size() && "Index out of bounds in
//     ThreadSafePathLabel"); return hubs[index];
//   }

//   size_t size() const {
//     std::lock_guard<std::mutex> lock(m);
//     return hubs.size();
//   }

//   bool empty() const {
//     std::lock_guard<std::mutex> lock(m);
//     return hubs.empty();
//   }

//   void push_back(const PathHub& label) {
//     std::lock_guard<std::mutex> lock(m);
//     hubs.push_back(label);
//   }

//   void emplace_back(const std::uint16_t path_id, const std::uint16_t
//   path_pos) {
//     std::lock_guard<std::mutex> lock(m);
//     hubs.emplace_back(path_id, path_pos);
//   }

//   void sort() {
//     std::lock_guard<std::mutex> lock(m);
//     std::sort(hubs.begin(), hubs.end());
//   }

//   void clear() {
//     std::lock_guard<std::mutex> lock(m);
//     hubs.clear();
//   }

//   std::vector<PathHub> get_snapshot() const {
//     std::lock_guard<std::mutex> lock(m);
//     return hubs;
//   }

//   template <typename Func>
//   auto doForAllHubs(Func&& func) {
//     std::lock_guard<std::mutex> lock(m);
//     for (auto hub : hubs) {
//       func(hub);
//     }
//   }
// };

// The thread-safe container now using Spinlock.
class ThreadSafePathLabel {
 public:
  std::vector<PathHub> hubs;
  mutable Spinlock m;  // Use our custom spinlock

  ThreadSafePathLabel() = default;

  explicit ThreadSafePathLabel(const std::vector<PathHub> &init_hubs)
      : hubs(init_hubs) {}

  explicit ThreadSafePathLabel(std::vector<PathHub> &&init_hubs)
      : hubs(std::move(init_hubs)) {}

  // Copy constructor: lock the other object's spinlock during copying.
  ThreadSafePathLabel(const ThreadSafePathLabel &other) {
    SpinlockGuard lock(other.m);
    hubs = other.hubs;
  }

  // Copy assignment: lock both spinlocks in a consistent order to avoid
  // deadlocks.
  ThreadSafePathLabel &operator=(const ThreadSafePathLabel &other) {
    if (this != &other) {
      if (std::addressof(m) < std::addressof(other.m)) {
        SpinlockGuard lock1(m);
        SpinlockGuard lock2(other.m);
        hubs = other.hubs;
      } else {
        SpinlockGuard lock1(other.m);
        SpinlockGuard lock2(m);
        hubs = other.hubs;
      }
    }
    return *this;
  }

  // Move constructor: lock the other object's spinlock during moving.
  ThreadSafePathLabel(ThreadSafePathLabel &&other) noexcept {
    SpinlockGuard lock(other.m);
    hubs = std::move(other.hubs);
  }

  // Move assignment: lock both spinlocks in a defined order to avoid deadlocks.
  ThreadSafePathLabel &operator=(ThreadSafePathLabel &&other) noexcept {
    if (this != &other) {
      if (std::addressof(m) < std::addressof(other.m)) {
        SpinlockGuard lock1(m);
        SpinlockGuard lock2(other.m);
        hubs = std::move(other.hubs);
      } else {
        SpinlockGuard lock1(other.m);
        SpinlockGuard lock2(m);
        hubs = std::move(other.hubs);
      }
    }
    return *this;
  }

  PathHub get(size_t index) const {
    SpinlockGuard lock(m);
    assert(index < hubs.size() && "Index out of bounds in ThreadSafePathLabel");
    return hubs[index];
  }

  size_t size() const {
    SpinlockGuard lock(m);
    return hubs.size();
  }

  bool empty() const {
    SpinlockGuard lock(m);
    return hubs.empty();
  }

  void push_back(const PathHub &label) {
    SpinlockGuard lock(m);
    hubs.push_back(label);
  }

  void emplace_back(const std::uint16_t path_id, const std::uint16_t path_pos) {
    SpinlockGuard lock(m);
    hubs.emplace_back(path_id, path_pos);
  }

  void sort() {
    SpinlockGuard lock(m);
    std::sort(hubs.begin(), hubs.end());
  }

  void clear() {
    SpinlockGuard lock(m);
    hubs.clear();
  }

  std::vector<PathHub> get_snapshot() const {
    SpinlockGuard lock(m);
    return hubs;
  }

  // Applies a function object to every hub.
  template <typename Func>
  auto doForAllHubs(Func &&func) const {
    SpinlockGuard lock(m);
    for (const auto &hub :
         hubs) {  // Passing by reference may allow modifications.
      func(hub);
    }
  }
};

bool query(const PathLabel &from, const PathLabel &to) {
  std::size_t i = 0, j = 0;
  const std::size_t fsize = from.size();
  const std::size_t tsize = to.size();

  while (i < fsize && j < tsize) {
    if (i + 4 < fsize) {
      PREFETCH(&from[i + 4]);
    }
    if (j + 4 < tsize) {
      PREFETCH(&to[j + 4]);
    }
    const auto &srcHub = from[i];
    const auto &tgtHub = to[j];

    if (srcHub.getPath() < tgtHub.getPath()) {
      ++i;
    } else if (srcHub.getPath() > tgtHub.getPath()) {
      ++j;
    } else {
      if (srcHub.getPathPos() <= tgtHub.getPathPos()) {
        return true;
      } else {
        ++j;
      }
    }
  }
  return false;
}

bool query(const ThreadSafePathLabel &from, const ThreadSafePathLabel &to) {
  std::scoped_lock lock(from.m, to.m);

  const std::size_t fsize = from.hubs.size();
  const std::size_t tsize = to.hubs.size();

  std::size_t i = 0, j = 0;
  while (i < fsize && j < tsize) {
    if (i + 4 < fsize) {
      PREFETCH(&from.hubs[i + 4]);
    }
    if (j + 4 < tsize) {
      PREFETCH(&to.hubs[j + 4]);
    }
    const auto &srcHub = from.hubs[i];
    const auto &tgtHub = to.hubs[j];

    if (srcHub.getPath() < tgtHub.getPath()) {
      ++i;
    } else if (srcHub.getPath() > tgtHub.getPath()) {
      ++j;
    } else {
      if (srcHub.getPathPos() <= tgtHub.getPathPos()) {
        return true;
      } else {
        ++j;
      }
    }
  }
  return false;
}

template <class PATHLABEL_TYPE = PathLabel>
void benchmark_pathlabels(std::array<std::vector<PATHLABEL_TYPE>, 2> &labels,
                          const std::size_t numQueries = 100000) {
  using clock = std::chrono::high_resolution_clock;
  using ns = std::chrono::nanoseconds;
  assert(labels[FWD].size() == labels[BWD].size());

  auto queries =
      generateRandomQueries<Vertex>(numQueries, 0, labels[FWD].size());
<<<<<<< HEAD
  long double totalTime(0);
  std::size_t counter(0);

  auto t1 = high_resolution_clock::now();
  for (const std::pair<Vertex, Vertex> &paar : queries) {
    counter += query(labels[FWD][paar.first], labels[BWD][paar.second]);
  }
  auto t2 = high_resolution_clock::now();
  duration<double, std::nano> nano_double = t2 - t1;
  totalTime += nano_double.count();
=======
  std::size_t counter = 0;

  auto t1 = clock::now();
  for (const auto &[u, v] : queries)
    counter += query(labels[FWD][u], labels[BWD][v]);
  auto t2 = clock::now();
>>>>>>> d7852b8d

  double total_ns = std::chrono::duration_cast<ns>(t2 - t1).count();
  std::cout << numQueries << " queries: total " << total_ns << " ns, avg "
            << (total_ns / numQueries) << " ns/query, counter=" << counter
            << "\n";
}

// **** Stats ****
template <class PATHLABEL_TYPE = PathLabel>
std::size_t computeTotalBytes(
    const std::array<std::vector<PATHLABEL_TYPE>, 2> &labels) {
  std::size_t totalBytes = 0;
  for (const auto &labelSet : labels) {
    for (const auto &label : labelSet) {
      totalBytes += sizeof(PATHLABEL_TYPE);
      totalBytes += label.size() * sizeof(decltype(PathHub{}.path_id));
      totalBytes += label.size() * sizeof(decltype(PathHub{}.path_pos));
    }
  }
  return totalBytes;
}

template <class PATHLABEL_TYPE = PathLabel>
void showLabelStats(const std::array<std::vector<PATHLABEL_TYPE>, 2> &labels) {
  CSVStatusLog log("Compute Label Stats");

  auto computeStats = [](const std::vector<PATHLABEL_TYPE> &currentLabels) {
    std::size_t minSize = std::numeric_limits<std::size_t>::max();
    std::size_t maxSize = 0, totalSize = 0;
    for (const auto &label : currentLabels) {
      std::size_t size = label.size();
      minSize = std::min(minSize, size);
      maxSize = std::max(maxSize, size);
      totalSize += size;
    }
    double avgSize = static_cast<double>(totalSize) / currentLabels.size();
    return std::make_tuple(minSize, maxSize, avgSize, totalSize);
  };

  auto [inMin, inMax, inAvg, inTotal] = computeStats(labels[BWD]);
  auto [outMin, outMax, outAvg, outTotal] = computeStats(labels[FWD]);

  log["FWD Min"] = outMin;
  log["FWD Max"] = outMax;
  log["FWD Avg"] = outAvg;
  log["FWD Total"] = outTotal;

  log["BWD Min"] = inMin;
  log["BWD Max"] = inMax;
  log["BWD Avg"] = inAvg;
  log["BWD Total"] = inTotal;

  double memSize =
      static_cast<double>(computeTotalBytes(labels) / (1024.0 * 1024.0));
  log["Memory [mb]"] = memSize;

  std::cout << "Forward Labels Statistics:" << std::endl;
  std::cout << "  Min Size:     " << outMin << std::endl;
  std::cout << "  Max Size:     " << outMax << std::endl;
  std::cout << "  Avg Size:     " << outAvg << std::endl;

  std::cout << "Backward Labels Statistics:" << std::endl;
  std::cout << "  Min Size:     " << inMin << std::endl;
  std::cout << "  Max Size:     " << inMax << std::endl;
  std::cout << "  Avg Size:     " << inAvg << std::endl;

  std::cout << "FWD # count:    " << outTotal << std::endl;
  std::cout << "BWD # count:    " << inTotal << std::endl;
  std::cout << "Both # count:   " << (outTotal + inTotal) << std::endl;

  std::cout << "Total memory consumption [megabytes]:" << std::endl;
  std::cout << "  " << memSize << std::endl;
}

/// **** IO ****
template <class PATHLABEL_TYPE = PathLabel>
void saveToFile(std::array<std::vector<PATHLABEL_TYPE>, 2> &labels,
                const std::string &fileName) {
  std::ofstream outFile(fileName);
  if (!outFile.is_open()) {
    std::cerr << "Error: Unable to open file " << fileName << " for writing.\n";
    return;
  }

  std::size_t N = labels[FWD].size();
  outFile << "V " << N << "\n";

  for (std::size_t v = 0; v < N; ++v) {
    outFile << "o " << v;
    labels[FWD][v].doForAllHubs([&](const auto &hub) {
      outFile << " " << hub.getPath() << " " << hub.getPathPos();
    });
    outFile << "\n";

    outFile << "i " << v;
    labels[BWD][v].doForAllHubs([&](const auto &hub) {
      outFile << " " << hub.getPath() << " " << hub.getPathPos();
    });
    outFile << "\n";
  }

  outFile.close();
  if (outFile.fail()) {
    std::cerr << "Error: Writing to file " << fileName << " failed.\n";
  } else {
    std::cout << "Labels saved successfully to " << fileName << "\n";
  }
}

std::vector<std::vector<Vertex>> loadPathFile(const std::string &fileName) {
  std::ifstream inFile(fileName);
  if (!inFile.is_open()) {
    std::cerr << "Error: Unable to open file " << fileName << "\n";
    return {};
  }

  std::string line;
  if (!std::getline(inFile, line)) {
    std::cerr << "Error: File is empty or could not read the first line.\n";
    return {};
  }

  std::istringstream headerStream(line);
  char identifier;
  std::size_t numPaths;
  headerStream >> identifier >> numPaths;
  if (identifier != 'P') {
    std::cerr << "Error: Expected line to start with 'P'.\n";
    return {};
  }

  std::vector<std::vector<Vertex>> paths;
  paths.reserve(numPaths);

  while (std::getline(inFile, line)) {
    if (line.empty()) continue;

    std::istringstream lineStream(line);
    std::vector<Vertex> path;
    Vertex v;
    while (lineStream >> v) {
      path.push_back(v - 1);
    }
    paths.push_back(std::move(path));
  }

  return paths;
}

void saveToFile(const std::vector<std::vector<Vertex>> &paths,
                const std::string &fileName) {
  std::ofstream outFile(fileName);
  if (!outFile.is_open()) {
    std::cerr << "Error: Unable to open file " << fileName << " for writing.\n";
    return;
  }

  // Write header line: 'P' followed by the number of paths.
  outFile << "P " << paths.size() << "\n";

  // Write each path on a new line.
  for (const auto &path : paths) {
    std::ostringstream lineStream;
    for (Vertex v : path) {
      lineStream << (v + 1) << " ";
    }
    outFile << lineStream.str() << "\n";
  }

  outFile.close();
}<|MERGE_RESOLUTION|>--- conflicted
+++ resolved
@@ -93,8 +93,7 @@
 
   void clear() { hubs.clear(); }
 
-  template <typename Func>
-  auto doForAllHubs(Func &&func) const {
+  template <typename Func> auto doForAllHubs(Func &&func) const {
     for (const auto &hub : hubs) {
       func(hub);
     }
@@ -193,9 +192,9 @@
 
 // The thread-safe container now using Spinlock.
 class ThreadSafePathLabel {
- public:
+public:
   std::vector<PathHub> hubs;
-  mutable Spinlock m;  // Use our custom spinlock
+  mutable Spinlock m; // Use our custom spinlock
 
   ThreadSafePathLabel() = default;
 
@@ -292,11 +291,10 @@
   }
 
   // Applies a function object to every hub.
-  template <typename Func>
-  auto doForAllHubs(Func &&func) const {
+  template <typename Func> auto doForAllHubs(Func &&func) const {
     SpinlockGuard lock(m);
     for (const auto &hub :
-         hubs) {  // Passing by reference may allow modifications.
+         hubs) { // Passing by reference may allow modifications.
       func(hub);
     }
   }
@@ -373,25 +371,12 @@
 
   auto queries =
       generateRandomQueries<Vertex>(numQueries, 0, labels[FWD].size());
-<<<<<<< HEAD
-  long double totalTime(0);
-  std::size_t counter(0);
-
-  auto t1 = high_resolution_clock::now();
-  for (const std::pair<Vertex, Vertex> &paar : queries) {
-    counter += query(labels[FWD][paar.first], labels[BWD][paar.second]);
-  }
-  auto t2 = high_resolution_clock::now();
-  duration<double, std::nano> nano_double = t2 - t1;
-  totalTime += nano_double.count();
-=======
   std::size_t counter = 0;
 
   auto t1 = clock::now();
   for (const auto &[u, v] : queries)
     counter += query(labels[FWD][u], labels[BWD][v]);
   auto t2 = clock::now();
->>>>>>> d7852b8d
 
   double total_ns = std::chrono::duration_cast<ns>(t2 - t1).count();
   std::cout << numQueries << " queries: total " << total_ns << " ns, avg "
@@ -401,8 +386,8 @@
 
 // **** Stats ****
 template <class PATHLABEL_TYPE = PathLabel>
-std::size_t computeTotalBytes(
-    const std::array<std::vector<PATHLABEL_TYPE>, 2> &labels) {
+std::size_t
+computeTotalBytes(const std::array<std::vector<PATHLABEL_TYPE>, 2> &labels) {
   std::size_t totalBytes = 0;
   for (const auto &labelSet : labels) {
     for (const auto &label : labelSet) {
@@ -527,7 +512,8 @@
   paths.reserve(numPaths);
 
   while (std::getline(inFile, line)) {
-    if (line.empty()) continue;
+    if (line.empty())
+      continue;
 
     std::istringstream lineStream(line);
     std::vector<Vertex> path;
