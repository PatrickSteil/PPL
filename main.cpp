/*
 * Licensed under MIT License.
 * Author: Patrick Steil
 */

#include <stdlib.h>

#include <cstdlib>
#include <iostream>
#include <numeric>
#include <thread>
#include <utility>

#include "cmdparser.hpp"
#include "compressed_labels.h"
#include "csv_status_log.h"
#include "graph.h"
<<<<<<< HEAD
#include "ppl.h"
=======
#include "iterative_centrality.h"
#include "layoutgraph.h"
>>>>>>> d7852b8d
#include "ppl_simd.h"

void configure_parser(cli::Parser &parser) {
  parser.set_required<std::string>("i", "input_graph", "Input graph file.");
  parser.set_required<std::string>("p", "path_file",
                                   "File to read the path decomposition from.");
  parser.set_optional<std::string>("o", "output_file", "",
                                   "Output file to save hub labels into.");
  parser.set_optional<std::string>(
      "g", "output_layout_graph", "",
      "Output file to save the layout graph as DIMCAS..");
  parser.set_optional<std::string>("l", "log_file", "status_ppl.log",
                                   "Output file to write the logs into.");
  parser.set_optional<int>("t", "num_threads",
                           std::thread::hardware_concurrency(),
                           "Number of threads to use.");
  parser.set_optional<double>("d", "damping", 0.5, "Damping factor");
  parser.set_optional<bool>("s", "show_stats", false,
                            "Show statistics about the computed hub labels.");
  parser.set_optional<bool>("b", "benchmark", false,
                            "Run 100000 random vertex-to-vertex queries.");
  parser.set_optional<bool>("c", "compress", false,
                            "Evaluate compressed DeltaFlatBuffers.");
};

int main(int argc, char *argv[]) {
  cli::Parser parser(
      argc, argv,
      "Pruned Path Labeling (PPL).\nThe "
      "paths are processed by importance (here: weighted sum of "
      "vertices).\nThis program can compute pathlabels, execute random queries "
      "and show the overall memory consumption.");
  configure_parser(parser);
  parser.run_and_exit_if_error();

  const std::string inputFileName = parser.get<std::string>("i");
  const std::string inputPathFile = parser.get<std::string>("p");
  const std::string outputFileName = parser.get<std::string>("o");
  const std::string outputLayoutgraph = parser.get<std::string>("g");
  const std::string outputLogFileName = parser.get<std::string>("l");
  const int numThreads = parser.get<int>("t");
  const double damping = parser.get<double>("d");
  const bool showstats = parser.get<bool>("s");
  const bool run_benchmark = parser.get<bool>("b");
  const bool eval_compressed = parser.get<bool>("c");

  CSVStatusLog::init(outputLogFileName);

  Graph g;
  g.readDimacs(inputFileName);

  if (showstats) g.showStats();

  Graph bwdGraph = g.reverseGraph();

<<<<<<< HEAD
  PPLSimd<simd<256>> ppl(&g, &bwdGraph, numThreads);
  /* PPL ppl(&g, &bwdGraph, numThreads); */

  ppl.paths = loadPathFile(inputPathFile);
=======
  PPLSimd<simd<512>> ppl(&g, &bwdGraph, numThreads);
>>>>>>> d7852b8d

  ppl.paths = loadPathFile(inputPathFile);
  /* ppl.sortPaths(); */

  if (showstats) ppl.showPathStats();

  Graph layoutGraph = createLayoutGraph(ppl);

  if (outputLayoutgraph != "")
    layoutGraph.toDimacs(outputLayoutgraph);

  IterativeCentrality centrality(layoutGraph);
  centrality.run(512, numThreads, damping);
  ppl.sortByOrder(centrality.getOrder());

  ppl.run();

  if (showstats) ppl.showStats();

  if (outputFileName != "") saveToFile(ppl.labels, outputFileName);

<<<<<<< HEAD
  if (run_benchmark) benchmark_pathlabels(ppl.labels);
=======
  /* computeStopLabels(ppl); */

  if (outputFileName != "")
    saveToFile(ppl.labels, outputFileName);
>>>>>>> d7852b8d

  if (eval_compressed) {
    CompressedLabels comp;

    comp.loadLabels(ppl.labels);
    comp.showStats();

    if (run_benchmark) benchmark_compressedlabels(comp);
  }
  return 0;
}<|MERGE_RESOLUTION|>--- conflicted
+++ resolved
@@ -15,12 +15,8 @@
 #include "compressed_labels.h"
 #include "csv_status_log.h"
 #include "graph.h"
-<<<<<<< HEAD
-#include "ppl.h"
-=======
 #include "iterative_centrality.h"
 #include "layoutgraph.h"
->>>>>>> d7852b8d
 #include "ppl_simd.h"
 
 void configure_parser(cli::Parser &parser) {
@@ -72,23 +68,19 @@
   Graph g;
   g.readDimacs(inputFileName);
 
-  if (showstats) g.showStats();
+  if (showstats)
+    g.showStats();
 
   Graph bwdGraph = g.reverseGraph();
 
-<<<<<<< HEAD
   PPLSimd<simd<256>> ppl(&g, &bwdGraph, numThreads);
   /* PPL ppl(&g, &bwdGraph, numThreads); */
 
   ppl.paths = loadPathFile(inputPathFile);
-=======
-  PPLSimd<simd<512>> ppl(&g, &bwdGraph, numThreads);
->>>>>>> d7852b8d
 
-  ppl.paths = loadPathFile(inputPathFile);
-  /* ppl.sortPaths(); */
-
-  if (showstats) ppl.showPathStats();
+  ppl.sortPaths();
+  if (showstats)
+    ppl.showPathStats();
 
   Graph layoutGraph = createLayoutGraph(ppl);
 
@@ -101,18 +93,14 @@
 
   ppl.run();
 
-  if (showstats) ppl.showStats();
-
-  if (outputFileName != "") saveToFile(ppl.labels, outputFileName);
-
-<<<<<<< HEAD
-  if (run_benchmark) benchmark_pathlabels(ppl.labels);
-=======
-  /* computeStopLabels(ppl); */
+  if (showstats)
+    ppl.showStats();
 
   if (outputFileName != "")
     saveToFile(ppl.labels, outputFileName);
->>>>>>> d7852b8d
+
+  if (run_benchmark)
+    benchmark_pathlabels(ppl.labels);
 
   if (eval_compressed) {
     CompressedLabels comp;
@@ -120,7 +108,8 @@
     comp.loadLabels(ppl.labels);
     comp.showStats();
 
-    if (run_benchmark) benchmark_compressedlabels(comp);
+    if (run_benchmark)
+      benchmark_compressedlabels(comp);
   }
   return 0;
 }